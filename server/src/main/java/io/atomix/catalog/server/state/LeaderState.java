/*
 * Copyright 2015 the original author or authors.
 *
 * Licensed under the Apache License, Version 2.0 (the "License");
 * you may not use this file except in compliance with the License.
 * You may obtain a copy of the License at
 *
 * http://www.apache.org/licenses/LICENSE-2.0
 *
 * Unless required by applicable law or agreed to in writing, software
 * distributed under the License is distributed on an "AS IS" BASIS,
 * WITHOUT WARRANTIES OR CONDITIONS OF ANY KIND, either express or implied.
 * See the License for the specific language governing permissions and
 * limitations under the License.
 */
package io.atomix.catalog.server.state;

import io.atomix.catalog.client.Command;
import io.atomix.catalog.client.Query;
import io.atomix.catalog.client.error.RaftError;
import io.atomix.catalog.client.error.RaftException;
import io.atomix.catalog.client.request.CommandRequest;
import io.atomix.catalog.client.request.KeepAliveRequest;
import io.atomix.catalog.client.request.QueryRequest;
import io.atomix.catalog.client.request.RegisterRequest;
import io.atomix.catalog.client.response.*;
import io.atomix.catalog.server.RaftServer;
import io.atomix.catalog.server.request.*;
import io.atomix.catalog.server.response.*;
<<<<<<< HEAD
import io.atomix.catalog.server.storage.*;
=======
import io.atomix.catalog.server.storage.entry.*;
>>>>>>> 791d9230
import io.atomix.catalyst.transport.Address;
import io.atomix.catalyst.util.concurrent.ComposableFuture;
import io.atomix.catalyst.util.concurrent.Scheduled;

import java.time.Duration;
import java.util.*;
import java.util.concurrent.CompletableFuture;

/**
 * Leader state.
 *
 * @author <a href="http://github.com/kuujo">Jordan Halterman</a>
 */
final class LeaderState extends ActiveState {
  private static final int MAX_BATCH_SIZE = 1024 * 28;
  private Scheduled currentTimer;
  private final Replicator replicator = new Replicator();

  public LeaderState(ServerContext context) {
    super(context);
  }

  @Override
  public RaftServer.State type() {
    return RaftServer.State.LEADER;
  }

  @Override
  public synchronized CompletableFuture<AbstractState> open() {
    // Schedule the initial entries commit to occur after the state is opened. Attempting any communication
    // within the open() method will result in a deadlock since RaftProtocol calls this method synchronously.
    // What is critical about this logic is that the heartbeat timer not be started until a no-op entry has been committed.
    context.getContext().execute(this::commitEntries).whenComplete((result, error) -> {
      if (isOpen() && error == null) {
        startHeartbeatTimer();
      }
    });

    return super.open()
      .thenRun(this::takeLeadership)
      .thenApply(v -> this);
  }

  /**
   * Sets the current node as the cluster leader.
   */
  private void takeLeadership() {
    context.setLeader(context.getAddress().hashCode());
  }

  /**
   * Commits a no-op entry to the log, ensuring any entries from a previous term are committed.
   */
  private CompletableFuture<Void> commitEntries() {
    final long term = context.getTerm();
    final long index;
    try (NoOpEntry entry = context.getLog().create(NoOpEntry.class)) {
      entry.setId(context.nextEntryId()).setTerm(term).setTimestamp(System.currentTimeMillis());
      index = context.getLog().append(entry);
    }

    CompletableFuture<Void> future = new CompletableFuture<>();
    replicator.commit(index).whenComplete((resultIndex, error) -> {
      context.checkThread();
      if (isOpen()) {
        if (error == null) {
          applyEntries(resultIndex);
          future.complete(null);
        } else {
          transition(RaftServer.State.FOLLOWER);
        }
      }
    });
    return future;
  }

  /**
   * Applies all unapplied entries to the log.
   */
  private void applyEntries(long index) {
    if (!context.getLog().isEmpty()) {
      int count = 0;
      for (long lastApplied = Math.max(context.getLastApplied(), context.getLog().firstIndex()); lastApplied <= index; lastApplied++) {
        Entry entry = context.getLog().get(lastApplied);
        if (entry != null) {
          context.getStateMachine().apply(entry).whenComplete((result, error) -> {
            if (isOpen() && error != null) {
              LOGGER.info("{} - An application error occurred: {}", context.getAddress(), error.getMessage());
            }
            entry.release();
          });
        }
        count++;
      }

      LOGGER.debug("{} - Applied {} entries to log", context.getAddress(), count);
    }
  }

  /**
   * Starts heartbeating all cluster members.
   */
  private void startHeartbeatTimer() {
    // Set a timer that will be used to periodically synchronize with other nodes
    // in the cluster. This timer acts as a heartbeat to ensure this node remains
    // the leader.
    LOGGER.debug("{} - Starting heartbeat timer", context.getAddress());
    currentTimer = context.getContext().schedule(this::heartbeatMembers, Duration.ZERO, context.getHeartbeatInterval());
  }

  /**
   * Sends a heartbeat to all members of the cluster.
   */
  private void heartbeatMembers() {
    context.checkThread();
    if (isOpen()) {
      replicator.commit();
    }
  }

  @Override
  public CompletableFuture<JoinResponse> join(final JoinRequest request) {
    try {
      context.checkThread();
      logRequest(request);

      if (context.getCluster().getMember(request.member().hashCode()) != null) {
        return CompletableFuture.completedFuture(logResponse(JoinResponse.builder()
          .withStatus(Response.Status.OK)
          .withVersion(context.getCluster().getVersion())
          .withActiveMembers(context.getCluster().buildActiveMembers())
          .withPassiveMembers(context.getCluster().buildPassiveMembers())
          .build()));
      }

      final long term = context.getTerm();
      final long index;

      Collection<Address> activeMembers = context.getCluster().buildActiveMembers();
      Collection<Address> passiveMembers = context.getCluster().buildPassiveMembers();
      passiveMembers.add(request.member());

      try (ConfigurationEntry entry = context.getLog().create(ConfigurationEntry.class)) {
        entry.setId(context.nextEntryId())
          .setTerm(term)
          .setActive(activeMembers)
          .setPassive(passiveMembers);
        index = context.getLog().append(entry);
        LOGGER.debug("{} - Appended {} to log at index {}", context.getAddress(), entry, index);

        // Immediately apply the configuration change. No need to validate whether this node was changed
        // to PASSIVE since it's the leader and would have already transitioned to the LEAVE state if
        // it were leaving the cluster.
        context.getCluster().configure(entry.getIndex(), entry.getActive(), entry.getPassive());
      }

      CompletableFuture<JoinResponse> future = new CompletableFuture<>();
      replicator.commit(index).whenComplete((commitIndex, commitError) -> {
        context.checkThread();
        if (isOpen()) {
          if (commitError == null) {
            future.complete(logResponse(JoinResponse.builder()
              .withStatus(Response.Status.OK)
              .withVersion(index)
              .withActiveMembers(activeMembers)
              .withPassiveMembers(passiveMembers)
              .build()));
          } else {
            future.complete(logResponse(JoinResponse.builder()
              .withStatus(Response.Status.ERROR)
              .withError(RaftError.Type.INTERNAL_ERROR)
              .build()));
          }
        }
      });
      return future;
    } finally {
      request.release();
    }
  }

  @Override
  public CompletableFuture<LeaveResponse> leave(final LeaveRequest request) {
    try {
      context.checkThread();
      logRequest(request);

      if (context.getCluster().getMember(request.member().hashCode()) == null) {
        return CompletableFuture.completedFuture(logResponse(LeaveResponse.builder()
          .withStatus(Response.Status.OK)
          .build()));
      }

      final long term = context.getTerm();
      final long index;

      Collection<Address> activeMembers = context.getCluster().buildActiveMembers();
      activeMembers.remove(request.member());

      Collection<Address> passiveMembers = context.getCluster().buildPassiveMembers();
      passiveMembers.remove(request.member());

      try (ConfigurationEntry entry = context.getLog().create(ConfigurationEntry.class)) {
        entry.setId(context.nextEntryId())
          .setTerm(term)
          .setActive(activeMembers)
          .setPassive(passiveMembers);
        index = context.getLog().append(entry);
        LOGGER.debug("{} - Appended {} to log at index {}", context.getAddress(), entry, index);

        // Immediately apply the configuration change. No need to validate whether this node was changed
        // to PASSIVE since it's the leader and would have already transitioned to the LEAVE state if
        // it were leaving the cluster.
        context.getCluster().configure(entry.getIndex(), entry.getActive(), entry.getPassive());
      }

      CompletableFuture<LeaveResponse> future = new CompletableFuture<>();
      replicator.commit(index).whenComplete((commitIndex, commitError) -> {
        context.checkThread();
        if (isOpen()) {
          if (commitError == null) {
            future.complete(logResponse(LeaveResponse.builder()
              .withStatus(Response.Status.OK)
              .build()));
          } else {
            future.complete(logResponse(LeaveResponse.builder()
              .withStatus(Response.Status.ERROR)
              .withError(RaftError.Type.INTERNAL_ERROR)
              .build()));
          }
        }
      });
      return future;
    } finally {
      request.release();
    }
  }

  @Override
  public CompletableFuture<PollResponse> poll(final PollRequest request) {
    try {
      return CompletableFuture.completedFuture(logResponse(PollResponse.builder()
        .withStatus(Response.Status.OK)
        .withTerm(context.getTerm())
        .withAccepted(false)
        .build()));
    } finally {
      request.release();
    }
  }

  @Override
  public CompletableFuture<VoteResponse> vote(final VoteRequest request) {
    try {
      if (request.term() > context.getTerm()) {
        LOGGER.debug("{} - Received greater term", context.getAddress());
        context.setLeader(0);
        transition(RaftServer.State.FOLLOWER);
        request.acquire();
        return super.vote(request);
      } else {
        return CompletableFuture.completedFuture(logResponse(VoteResponse.builder()
          .withStatus(Response.Status.OK)
          .withTerm(context.getTerm())
          .withVoted(false)
          .build()));
      }
    } finally {
      request.release();
    }
  }

  @Override
  public CompletableFuture<AppendResponse> append(final AppendRequest request) {
    try {
      context.checkThread();
      if (request.term() > context.getTerm()) {
        request.acquire();
        return super.append(request);
      } else if (request.term() < context.getTerm()) {
        return CompletableFuture.completedFuture(logResponse(AppendResponse.builder()
          .withStatus(Response.Status.OK)
          .withTerm(context.getTerm())
          .withSucceeded(false)
          .withLogIndex(context.getLog().lastIndex())
          .build()));
      } else {
        context.setLeader(request.leader());
        transition(RaftServer.State.FOLLOWER);
        request.acquire();
        return super.append(request);
      }
    } finally {
      request.release();
    }
  }

  @Override
  protected CompletableFuture<CommandResponse> command(final CommandRequest request) {
    context.checkThread();
    logRequest(request);

    // Get the client's server session. If the session doesn't exist, return an unknown session error.
    ServerSession session = context.getStateMachine().executor().context().sessions().getSession(request.session());
    if (session == null) {
      return CompletableFuture.completedFuture(logResponse(CommandResponse.builder()
        .withStatus(Response.Status.ERROR)
        .withError(RaftError.Type.UNKNOWN_SESSION_ERROR)
        .build()));
    }

    ComposableFuture<CommandResponse> future = new ComposableFuture<>();

    Command command = request.command();

    // If the command is LINEARIZABLE and the session's current sequence number is less then one prior to the request
    // sequence number, queue this request for handling later. We want to handle command requests in the order in which
    // they were sent by the client. Note that it's possible for the session sequence number to be greater than the request
    // sequence number. In that case, it's likely that the command was submitted more than once to the
    // cluster, and the command will be deduplicated once applied to the state machine.
    if (request.sequence() > session.nextRequest()) {
      session.registerRequest(request.sequence(), () -> command(request).whenComplete(future));
      return future;
    }

    final long term = context.getTerm();
    final long timestamp = System.currentTimeMillis();
    final long index;

    try {

      // Create a CommandEntry and append it to the log.
      try (CommandEntry entry = context.getLog().create(CommandEntry.class)) {
        entry.setTerm(term)
          .setSession(request.session())
<<<<<<< HEAD
          .setTimestamp(timestamp)
=======
          .setId(context.nextEntryId())
>>>>>>> 791d9230
          .setSequence(request.sequence())
          .setCommand(command);
        index = context.getLog().append(entry);
        LOGGER.debug("{} - Appended entry to log at index {}", context.getAddress(), index);
      }
    } finally {
      request.release();
    }

    replicator.commit(index).whenComplete((commitIndex, commitError) -> {
      context.checkThread();
      if (isOpen()) {
        if (commitError == null) {
          CommandEntry entry = context.getLog().get(index);
          applyEntry(entry).whenComplete((result, error) -> {
            if (isOpen()) {
              if (error == null) {
                future.complete(logResponse(CommandResponse.builder()
                  .withStatus(Response.Status.OK)
                  .withVersion(entry.getIndex())
                  .withResult(result)
                  .build()));
              } else if (error instanceof RaftException) {
                future.complete(logResponse(CommandResponse.builder()
                  .withStatus(Response.Status.ERROR)
                  .withVersion(entry.getIndex())
                  .withError(((RaftException) error).getType())
                  .build()));
              } else {
                future.complete(logResponse(CommandResponse.builder()
                  .withStatus(Response.Status.ERROR)
                  .withVersion(entry.getIndex())
                  .withError(RaftError.Type.INTERNAL_ERROR)
                  .build()));
              }
            }
            entry.release();
          });
        } else {
          future.complete(logResponse(CommandResponse.builder()
            .withStatus(Response.Status.ERROR)
            .withError(RaftError.Type.INTERNAL_ERROR)
            .build()));
        }
      }
    });

    // Set the last processed request for the session. This will cause sequential command callbacks to be executed.
    session.setRequest(request.sequence());

    return future;
  }

  @Override
  protected CompletableFuture<QueryResponse> query(final QueryRequest request) {

    Query query = request.query();

    final long timestamp = System.currentTimeMillis();
    final long index = context.getCommitIndex();

    try {
      context.checkThread();
      logRequest(request);

      QueryEntry entry = context.getLog().create(QueryEntry.class)
        .setIndex(index)
        .setId(0)
        .setTerm(context.getTerm())
        .setTimestamp(timestamp)
        .setSession(request.session())
        .setSequence(request.sequence())
        .setVersion(request.version())
        .setQuery(query);

      Query.ConsistencyLevel consistency = query.consistency();
      if (consistency == null)
        return submitQueryLinearizable(entry);

      switch (consistency) {
        case CAUSAL:
        case SEQUENTIAL:
          return submitQueryLocal(entry);
        case BOUNDED_LINEARIZABLE:
          return submitQueryBoundedLinearizable(entry);
        case LINEARIZABLE:
          return submitQueryLinearizable(entry);
        default:
          throw new IllegalStateException("unknown consistency level");
      }
    } finally {
      request.release();
    }
  }

  /**
   * Submits a query with serializable consistency.
   */
  private CompletableFuture<QueryResponse> submitQueryLocal(QueryEntry entry) {
    return applyQuery(entry, new CompletableFuture<>());
  }

  /**
   * Submits a query with lease bounded linearizable consistency.
   */
  private CompletableFuture<QueryResponse> submitQueryBoundedLinearizable(QueryEntry entry) {
    long commitTime = replicator.commitTime();
    if (System.currentTimeMillis() - commitTime < context.getElectionTimeout().toMillis()) {
      return submitQueryLocal(entry);
    } else {
      return submitQueryLinearizable(entry);
    }
  }

  /**
   * Submits a query with strict linearizable consistency.
   */
  private CompletableFuture<QueryResponse> submitQueryLinearizable(QueryEntry entry) {
    CompletableFuture<QueryResponse> future = new CompletableFuture<>();
    replicator.commit().whenComplete((commitIndex, commitError) -> {
      context.checkThread();
      if (isOpen()) {
        if (commitError == null) {
          entry.acquire();
          applyQuery(entry, future);
        } else {
          future.complete(logResponse(QueryResponse.builder()
            .withStatus(Response.Status.ERROR)
            .withError(RaftError.Type.COMMAND_ERROR)
            .build()));
        }
      }
      entry.release();
    });
    return future;
  }

  /**
   * Applies a query to the state machine.
   */
  private CompletableFuture<QueryResponse> applyQuery(QueryEntry entry, CompletableFuture<QueryResponse> future) {
    // In the case of the leader, the state machine is always up to date, so no queries will be queued and all query
    // versions will be the last applied index.
    final long version = context.getStateMachine().getLastApplied();
    applyEntry(entry).whenComplete((result, error) -> {
      if (isOpen()) {
        if (error == null) {
          future.complete(logResponse(QueryResponse.builder()
            .withStatus(Response.Status.OK)
            .withVersion(version)
            .withResult(result)
            .build()));
        } else if (error instanceof RaftException) {
          future.complete(logResponse(QueryResponse.builder()
            .withStatus(Response.Status.ERROR)
            .withError(((RaftException) error).getType())
            .build()));
        } else {
          future.complete(logResponse(QueryResponse.builder()
            .withStatus(Response.Status.ERROR)
            .withError(RaftError.Type.INTERNAL_ERROR)
            .build()));
        }
      }
      entry.release();
    });
    return future;
  }

  @Override
  protected CompletableFuture<RegisterResponse> register(RegisterRequest request) {
    final long timestamp = System.currentTimeMillis();
    final long index;
    final long timeout = context.getSessionTimeout().toMillis();

    try {
      context.checkThread();
      logRequest(request);

      try (RegisterEntry entry = context.getLog().create(RegisterEntry.class)) {
        entry.setId(context.nextEntryId())
          .setTerm(context.getTerm())
          .setTimestamp(timestamp)
          .setConnection(request.connection())
          .setTimeout(timeout);
        index = context.getLog().append(entry);
        LOGGER.debug("{} - Appended {}", context.getAddress(), entry);
      }
    } finally {
      request.release();
    }

    CompletableFuture<RegisterResponse> future = new CompletableFuture<>();
    replicator.commit(index).whenComplete((commitIndex, commitError) -> {
      context.checkThread();
      if (isOpen()) {
        if (commitError == null) {
          RegisterEntry entry = context.getLog().get(index);
          applyEntry(entry).whenComplete((sessionId, sessionError) -> {
            if (isOpen()) {
              if (sessionError == null) {
                future.complete(logResponse(RegisterResponse.builder()
                  .withStatus(Response.Status.OK)
                  .withSession((Long) sessionId)
                  .withTimeout(timeout)
                  .withMembers(context.getCluster().buildActiveMembers())
                  .build()));
              } else if (sessionError instanceof RaftException) {
                future.complete(logResponse(RegisterResponse.builder()
                  .withStatus(Response.Status.ERROR)
                  .withError(((RaftException) sessionError).getType())
                  .build()));
              } else {
                future.complete(logResponse(RegisterResponse.builder()
                  .withStatus(Response.Status.ERROR)
                  .withError(RaftError.Type.INTERNAL_ERROR)
                  .build()));
              }
            }
            entry.release();
          });
        } else {
          future.complete(logResponse(RegisterResponse.builder()
            .withStatus(Response.Status.ERROR)
            .withError(RaftError.Type.INTERNAL_ERROR)
            .build()));
        }
      }
    });
    return future;
  }

  @Override
  protected CompletableFuture<KeepAliveResponse> keepAlive(KeepAliveRequest request) {
    final long timestamp = System.currentTimeMillis();
    final long index;

    try {
      context.checkThread();
      logRequest(request);

      try (KeepAliveEntry entry = context.getLog().create(KeepAliveEntry.class)) {
        entry.setId(context.nextEntryId())
          .setTerm(context.getTerm())
          .setSession(request.session())
          .setCommandSequence(request.commandSequence())
          .setEventVersion(request.eventVersion())
          .setEventSequence(request.eventSequence())
          .setTimestamp(timestamp);
        index = context.getLog().append(entry);
        LOGGER.debug("{} - Appended {}", context.getAddress(), entry);
      }
    } finally {
      request.release();
    }

    CompletableFuture<KeepAliveResponse> future = new CompletableFuture<>();
    replicator.commit(index).whenComplete((commitIndex, commitError) -> {
      context.checkThread();
      if (isOpen()) {
        if (commitError == null) {
          KeepAliveEntry entry = context.getLog().get(index);
          applyEntry(entry).whenCompleteAsync((sessionResult, sessionError) -> {
            if (isOpen()) {
              if (sessionError == null) {
                future.complete(logResponse(KeepAliveResponse.builder()
                  .withStatus(Response.Status.OK)
                  .withMembers(context.getCluster().buildActiveMembers())
                  .build()));
              } else if (sessionError instanceof RaftException) {
                future.complete(logResponse(KeepAliveResponse.builder()
                  .withStatus(Response.Status.ERROR)
                  .withError(((RaftException) sessionError).getType())
                  .build()));
              } else {
                future.complete(logResponse(KeepAliveResponse.builder()
                  .withStatus(Response.Status.ERROR)
                  .withError(RaftError.Type.INTERNAL_ERROR)
                  .build()));
              }
            }
            entry.release();
          }, context.getContext().executor());
        } else {
          future.complete(logResponse(KeepAliveResponse.builder()
            .withStatus(Response.Status.ERROR)
            .withError(RaftError.Type.INTERNAL_ERROR)
            .build()));
        }
      }
    });
    return future;
  }

  /**
   * Cancels the ping timer.
   */
  private void cancelPingTimer() {
    if (currentTimer != null) {
      LOGGER.debug("{} - Cancelling heartbeat timer", context.getAddress());
      currentTimer.cancel();
    }
  }

  @Override
  public synchronized CompletableFuture<Void> close() {
    return super.close().thenRun(this::cancelPingTimer);
  }

  /**
   * Log replicator.
   */
  private class Replicator {
    private final Set<MemberState> committing = new HashSet<>();
    private long commitTime;
    private CompletableFuture<Long> commitFuture;
    private CompletableFuture<Long> nextCommitFuture;
    private final TreeMap<Long, CompletableFuture<Long>> commitFutures = new TreeMap<>();

    /**
     * Returns the current quorum index.
     *
     * @return The current quorum index.
     */
    private int quorumIndex() {
      return context.getCluster().getQuorum() - 1;
    }

    /**
     * Triggers a commit.
     *
     * @return A completable future to be completed the next time entries are committed to a majority of the cluster.
     */
    private CompletableFuture<Long> commit() {
      if (context.getCluster().getMembers().size() == 1)
        return CompletableFuture.completedFuture(null);

      if (commitFuture == null) {
        commitFuture = new CompletableFuture<>();
        commitTime = System.currentTimeMillis();
        for (MemberState member : context.getCluster().getMembers()) {
          commit(member);
        }
        return commitFuture;
      } else if (nextCommitFuture == null) {
        nextCommitFuture = new CompletableFuture<>();
        return nextCommitFuture;
      } else {
        return nextCommitFuture;
      }
    }

    /**
     * Registers a commit handler for the given commit index.
     *
     * @param index The index for which to register the handler.
     * @return A completable future to be completed once the given log index has been committed.
     */
    private CompletableFuture<Long> commit(long index) {
      if (index == 0)
        return commit();

      if (context.getCluster().getActiveMembers().isEmpty()) {
        context.setCommitIndex(index);
        return CompletableFuture.completedFuture(index);
      }

      return commitFutures.computeIfAbsent(index, i -> {
        for (MemberState member : context.getCluster().getMembers()) {
          commit(member);
        }
        return new CompletableFuture<>();
      });
    }

    /**
     * Returns the last time a majority of the cluster was contacted.
     */
    private long commitTime() {
      return context.getCluster()
        .getActiveMembers((m1, m2) -> (int) (m2.getTime() - m1.getTime()))
        .get(quorumIndex())
        .getTime();
    }

    /**
     * Sets a commit time.
     */
    private void commitTime(MemberState member) {
      member.setTime(System.currentTimeMillis());

      // Sort the list of commit times. Use the quorum index to get the last time the majority of the cluster
      // was contacted. If the current commitFuture's time is less than the commit time then trigger the
      // commit future and reset it to the next commit future.
      long commitTime = commitTime();
      if (commitFuture != null && this.commitTime <= commitTime) {
        commitFuture.complete(null);
        commitFuture = nextCommitFuture;
        nextCommitFuture = null;
        if (commitFuture != null) {
          this.commitTime = System.currentTimeMillis();
          for (MemberState replica : context.getCluster().getMembers()) {
            commit(replica);
          }
        }
      }
    }

    /**
     * Checks whether any futures can be completed.
     */
    private void commitEntries() {
      context.checkThread();

      // Sort the list of replicas, order by the last index that was replicated
      // to the replica. This will allow us to determine the median index
      // for all known replicated entries across all cluster members.
      List<MemberState> members = context.getCluster().getActiveMembers((m1, m2) ->
        Long.compare(m2.getMatchIndex() != 0 ? m2.getMatchIndex() : 0l, m1.getMatchIndex() != 0 ? m1.getMatchIndex() : 0l));

      // Set the current commit index as the median replicated index.
      // Since replicas is a list with zero based indexes, use the negation of
      // the required quorum count to get the index of the replica with the least
      // possible quorum replication. That replica's match index is the commit index.
      // Set the commit index. Once the commit index has been set we can run
      // all tasks up to the given commit.
      long commitIndex = members.get(quorumIndex()).getMatchIndex();
      long globalIndex = members.get(members.size() - 1).getMatchIndex();
      if (commitIndex > 0) {
        context.setCommitIndex(commitIndex);
        context.setGlobalIndex(globalIndex);
        context.getLog().commit(globalIndex).compact(globalIndex);
        SortedMap<Long, CompletableFuture<Long>> futures = commitFutures.headMap(commitIndex, true);
        for (Map.Entry<Long, CompletableFuture<Long>> entry : futures.entrySet()) {
          entry.getValue().complete(entry.getKey());
        }
        futures.clear();
      }
    }

    /**
     * Triggers a commit for the replica.
     */
    private void commit(MemberState member) {
      if (!committing.contains(member) && isOpen()) {
        // If the log is empty then send an empty commit.
        // If the next index hasn't yet been set then we send an empty commit first.
        // If the next index is greater than the last index then send an empty commit.
        if (context.getLog().isEmpty() || member.getNextIndex() > context.getLog().lastIndex()) {
          emptyCommit(member);
        } else {
          entriesCommit(member);
        }
      }
    }

    /**
     * Gets the previous index.
     */
    private long getPrevIndex(MemberState member) {
      return member.getNextIndex() - 1;
    }

    /**
     * Gets the previous entry.
     */
    private Entry getPrevEntry(MemberState member, long prevIndex) {
      if (prevIndex > 0) {
        return context.getLog().get(prevIndex);
      }
      return null;
    }

    /**
     * Performs an empty commit.
     */
    private void emptyCommit(MemberState member) {
      long prevIndex = getPrevIndex(member);
      Entry prevEntry = getPrevEntry(member, prevIndex);

      AppendRequest.Builder builder = AppendRequest.builder()
        .withTerm(context.getTerm())
        .withLeader(context.getAddress().hashCode())
        .withLogIndex(prevIndex)
        .withLogTerm(prevEntry != null ? prevEntry.getTerm() : 0)
        .withCommitIndex(context.getCommitIndex())
        .withGlobalIndex(context.getGlobalIndex());

      commit(member, builder.build(), false);
    }

    /**
     * Performs a commit with entries.
     */
    private void entriesCommit(MemberState member) {
      long prevIndex = getPrevIndex(member);
      Entry prevEntry = getPrevEntry(member, prevIndex);

      AppendRequest.Builder builder = AppendRequest.builder()
        .withTerm(context.getTerm())
        .withLeader(context.getAddress().hashCode())
        .withLogIndex(prevIndex)
        .withLogTerm(prevEntry != null ? prevEntry.getTerm() : 0)
        .withCommitIndex(context.getCommitIndex())
        .withGlobalIndex(context.getGlobalIndex());

      if (!context.getLog().isEmpty()) {
        long index = prevIndex != 0 ? prevIndex + 1 : context.getLog().firstIndex();

        int size = 0;
        while (size < MAX_BATCH_SIZE && index <= context.getLog().lastIndex()) {
          Entry entry = context.getLog().get(index);
          if (entry != null && size + entry.size() <= MAX_BATCH_SIZE) {
            size += entry.size();
            builder.addEntry(entry);
          }
          index++;
        }
      }

      if (prevEntry != null) {
        prevEntry.release();
      }

      commit(member, builder.build(), true);
    }

    /**
     * Sends a commit message.
     */
    private void commit(MemberState member, AppendRequest request, boolean recursive) {
      committing.add(member);

      LOGGER.debug("{} - Sent {} to {}", context.getAddress(), request, member.getAddress());
      context.getConnections().getConnection(member.getAddress()).thenAccept(connection -> {
        connection.<AppendRequest, AppendResponse>send(request).whenComplete((response, error) -> {
          committing.remove(member);
          context.checkThread();

          if (isOpen()) {
            if (error == null) {
              LOGGER.debug("{} - Received {} from {}", context.getAddress(), response, member.getAddress());
              if (response.status() == Response.Status.OK) {
                // Update the commit time for the replica. This will cause heartbeat futures to be triggered.
                commitTime(member);

                // If replication succeeded then trigger commit futures.
                if (response.succeeded()) {
                  updateMatchIndex(member, response);
                  updateNextIndex(member);
                  updateConfiguration(member);

                  // If entries were committed to the replica then check commit indexes.
                  if (recursive) {
                    commitEntries();
                  }

                  // If there are more entries to send then attempt to send another commit.
                  if (hasMoreEntries(member)) {
                    commit();
                  }
                } else if (response.term() > context.getTerm()) {
                  context.setLeader(0);
                  transition(RaftServer.State.FOLLOWER);
                } else {
                  resetMatchIndex(member, response);
                  resetNextIndex(member);

                  // If there are more entries to send then attempt to send another commit.
                  if (hasMoreEntries(member)) {
                    commit();
                  }
                }
              } else if (response.term() > context.getTerm()) {
                LOGGER.debug("{} - Received higher term from {}", context.getAddress(), member.getAddress());
                context.setLeader(0);
                transition(RaftServer.State.FOLLOWER);
              } else {
                LOGGER.warn("{} - {}", context.getAddress(), response.error() != null ? response.error() : "");
              }
              response.release();
            } else {
              LOGGER.warn("{} - {}", context.getAddress(), error.getMessage());

              // Verify that the leader has contacted a majority of the cluster within the last two election timeouts.
              // If the leader is not able to contact a majority of the cluster within two election timeouts, assume
              // that a partition occurred and transition back to the FOLLOWER state.
              if (System.currentTimeMillis() - commitTime() > context.getElectionTimeout().toMillis() * 2) {
                LOGGER.warn("{} - Suspected network partition. Stepping down", context.getAddress());
                context.setLeader(0);
                transition(RaftServer.State.FOLLOWER);
              }
            }
          } else if (response != null) {
            response.release();
          }
        });
      });
    }

    /**
     * Returns a boolean value indicating whether there are more entries to send.
     */
    private boolean hasMoreEntries(MemberState member) {
      return member.getNextIndex() < context.getLog().lastIndex();
    }

    /**
     * Updates the match index when a response is received.
     */
    private void updateMatchIndex(MemberState member, AppendResponse response) {
      // If the replica returned a valid match index then update the existing match index. Because the
      // replicator pipelines replication, we perform a MAX(matchIndex, logIndex) to get the true match index.
      member.setMatchIndex(Math.max(member.getMatchIndex(), response.logIndex()));
    }

    /**
     * Updates the next index when the match index is updated.
     */
    private void updateNextIndex(MemberState member) {
      // If the match index was set, update the next index to be greater than the match index if necessary.
      // Note that because of pipelining append requests, the next index can potentially be much larger than
      // the match index. We rely on the algorithm to reject invalid append requests.
      member.setNextIndex(Math.max(member.getNextIndex(), Math.max(member.getMatchIndex() + 1, 1)));
    }

    /**
     * Updates the cluster configuration for the given member.
     */
    private void updateConfiguration(MemberState member) {
      if (context.getCluster().isPassiveMember(member) && member.getMatchIndex() >= context.getCommitIndex()) {
        Collection<Address> activeMembers = context.getCluster().buildActiveMembers();
        activeMembers.add(member.getAddress());

        Collection<Address> passiveMembers = context.getCluster().buildPassiveMembers();
        passiveMembers.remove(member.getAddress());

        try (ConfigurationEntry entry = context.getLog().create(ConfigurationEntry.class)) {
          entry.setId(context.nextEntryId())
            .setTerm(context.getTerm())
            .setActive(activeMembers)
            .setPassive(passiveMembers);
          long index = context.getLog().append(entry);
          LOGGER.debug("{} - Appended {} to log at index {}", context.getAddress(), entry, index);

          // Immediately apply the configuration upon appending the configuration entry.
          context.getCluster().configure(entry.getIndex(), entry.getActive(), entry.getPassive());
        }
      }
    }

    /**
     * Resets the match index when a response fails.
     */
    private void resetMatchIndex(MemberState member, AppendResponse response) {
      member.setMatchIndex(response.logIndex());
      LOGGER.debug("{} - Reset match index for {} to {}", context.getAddress(), member, member.getMatchIndex());
    }

    /**
     * Resets the next index when a response fails.
     */
    private void resetNextIndex(MemberState member) {
      if (member.getMatchIndex() != 0) {
        member.setNextIndex(member.getMatchIndex() + 1);
      } else {
        member.setNextIndex(context.getLog().firstIndex());
      }
      LOGGER.debug("{} - Reset next index for {} to {}", context.getAddress(), member, member.getNextIndex());
    }
  }

}<|MERGE_RESOLUTION|>--- conflicted
+++ resolved
@@ -27,11 +27,7 @@
 import io.atomix.catalog.server.RaftServer;
 import io.atomix.catalog.server.request.*;
 import io.atomix.catalog.server.response.*;
-<<<<<<< HEAD
-import io.atomix.catalog.server.storage.*;
-=======
 import io.atomix.catalog.server.storage.entry.*;
->>>>>>> 791d9230
 import io.atomix.catalyst.transport.Address;
 import io.atomix.catalyst.util.concurrent.ComposableFuture;
 import io.atomix.catalyst.util.concurrent.Scheduled;
@@ -367,11 +363,8 @@
       try (CommandEntry entry = context.getLog().create(CommandEntry.class)) {
         entry.setTerm(term)
           .setSession(request.session())
-<<<<<<< HEAD
           .setTimestamp(timestamp)
-=======
           .setId(context.nextEntryId())
->>>>>>> 791d9230
           .setSequence(request.sequence())
           .setCommand(command);
         index = context.getLog().append(entry);
